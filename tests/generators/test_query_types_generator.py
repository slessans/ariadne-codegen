--- conflicted
+++ resolved
@@ -270,7 +270,6 @@
     assert set(generator.public_names) == {c.name for c in expected_class_defs}
 
 
-<<<<<<< HEAD
 def test_generator_generates_types_from_mutation():
     mutation_str = """
         mutation CustomMutation($num: Int!) {
@@ -280,22 +279,6 @@
         }
     """
     operation_definition = parse(mutation_str).definitions[0]
-=======
-def test_generator_generates_only_not_duplicated_types_definitions():
-    query_str = """
-    query CustomQuery {
-        query3 {
-            field1 {
-                fielda
-            }
-            field2 {
-                fielda
-            }
-        }
-    }
-    """
-    operation_definition = parse(query_str).definitions[0]
->>>>>>> 72b58d9d
     assert isinstance(operation_definition, OperationDefinitionNode)
 
     generator = QueryTypesGenerator(
@@ -306,7 +289,6 @@
         "schema_types",
     )
 
-<<<<<<< HEAD
     expected_class_defs = [
         ast.ClassDef(
             name="CustomMutationCustomType",
@@ -339,7 +321,32 @@
     assert len(generator.class_defs) == len(expected_class_defs)
     assert compare_ast(generator.class_defs, expected_class_defs)
     assert set(generator.public_names) == {c.name for c in expected_class_defs}
-=======
+
+
+def test_generator_generates_only_not_duplicated_types_definitions():
+    query_str = """
+    query CustomQuery {
+        query3 {
+            field1 {
+                fielda
+            }
+            field2 {
+                fielda
+            }
+        }
+    }
+    """
+    operation_definition = parse(query_str).definitions[0]
+    assert isinstance(operation_definition, OperationDefinitionNode)
+
+    generator = QueryTypesGenerator(
+        build_ast_schema(parse(SCHEMA_STR)),
+        FIELDS,
+        CLASS_TYPES,
+        operation_definition,
+        "schema_types",
+    )
+
     expected_class_names = [
         "CustomQuery",
         "CustomQueryCustomType3",
@@ -349,7 +356,6 @@
 
     assert len(generated_class_names) == len(expected_class_names)
     assert sorted(generated_class_names) == sorted(expected_class_names)
->>>>>>> 72b58d9d
 
 
 def test_generate_adds_enum_imports_to_generated_module():
